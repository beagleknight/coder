package tailnet

import (
	"context"
	"errors"
	"fmt"
	"net"
	"net/http"
	"net/netip"
	"reflect"
	"sync"
	"time"

	"github.com/cenkalti/backoff/v4"
	"github.com/google/uuid"
	"go4.org/netipx"
	"golang.org/x/xerrors"
	"gvisor.dev/gvisor/pkg/tcpip"
	"gvisor.dev/gvisor/pkg/tcpip/adapters/gonet"
	"tailscale.com/hostinfo"
	"tailscale.com/ipn/ipnstate"
	"tailscale.com/net/connstats"
	"tailscale.com/net/dns"
	"tailscale.com/net/netmon"
	"tailscale.com/net/netns"
	"tailscale.com/net/tsdial"
	"tailscale.com/net/tstun"
	"tailscale.com/tailcfg"
	"tailscale.com/types/ipproto"
	"tailscale.com/types/key"
	tslogger "tailscale.com/types/logger"
	"tailscale.com/types/netlogtype"
	"tailscale.com/types/netmap"
	"tailscale.com/wgengine"
	"tailscale.com/wgengine/capture"
	"tailscale.com/wgengine/filter"
	"tailscale.com/wgengine/magicsock"
	"tailscale.com/wgengine/netstack"
	"tailscale.com/wgengine/router"
	"tailscale.com/wgengine/wgcfg/nmcfg"

	"cdr.dev/slog"
	"github.com/coder/coder/coderd/database"
	"github.com/coder/coder/cryptorand"
)

const (
	WorkspaceAgentSSHPort             = 1
	WorkspaceAgentReconnectingPTYPort = 2
	WorkspaceAgentSpeedtestPort       = 3
)

func init() {
	// Globally disable network namespacing. All networking happens in
	// userspace.
	netns.SetEnabled(false)
}

type Options struct {
	Addresses  []netip.Prefix
	DERPMap    *tailcfg.DERPMap
	DERPHeader *http.Header

	// BlockEndpoints specifies whether P2P endpoints are blocked.
	// If so, only DERPs can establish connections.
	BlockEndpoints bool
	Logger         slog.Logger
	ListenPort     uint16
}

// NewConn constructs a new Wireguard server that will accept connections from the addresses provided.
func NewConn(options *Options) (conn *Conn, err error) {
	if options == nil {
		options = &Options{}
	}
	if len(options.Addresses) == 0 {
		return nil, xerrors.New("At least one IP range must be provided")
	}
	if options.DERPMap == nil {
		return nil, xerrors.New("DERPMap must be provided")
	}

	nodePrivateKey := key.NewNode()
	nodePublicKey := nodePrivateKey.Public()

	netMap := &netmap.NetworkMap{
		DERPMap:    options.DERPMap,
		NodeKey:    nodePublicKey,
		PrivateKey: nodePrivateKey,
		Addresses:  options.Addresses,
		PacketFilter: []filter.Match{{
			// Allow any protocol!
			IPProto: []ipproto.Proto{ipproto.TCP, ipproto.UDP, ipproto.ICMPv4, ipproto.ICMPv6, ipproto.SCTP},
			// Allow traffic sourced from anywhere.
			Srcs: []netip.Prefix{
				netip.PrefixFrom(netip.AddrFrom4([4]byte{}), 0),
				netip.PrefixFrom(netip.AddrFrom16([16]byte{}), 0),
			},
			// Allow traffic to route anywhere.
			Dsts: []filter.NetPortRange{
				{
					Net: netip.PrefixFrom(netip.AddrFrom4([4]byte{}), 0),
					Ports: filter.PortRange{
						First: 0,
						Last:  65535,
					},
				},
				{
					Net: netip.PrefixFrom(netip.AddrFrom16([16]byte{}), 0),
					Ports: filter.PortRange{
						First: 0,
						Last:  65535,
					},
				},
			},
			Caps: []filter.CapMatch{},
		}},
	}
	nodeID, err := cryptorand.Int63()
	if err != nil {
		return nil, xerrors.Errorf("generate node id: %w", err)
	}
	// This is used by functions below to identify the node via key
	netMap.SelfNode = &tailcfg.Node{
		ID:         tailcfg.NodeID(nodeID),
		Key:        nodePublicKey,
		Addresses:  options.Addresses,
		AllowedIPs: options.Addresses,
	}

	wireguardMonitor, err := netmon.New(Logger(options.Logger.Named("wgmonitor")))
	if err != nil {
		return nil, xerrors.Errorf("create wireguard link monitor: %w", err)
	}
	defer func() {
		if err != nil {
			wireguardMonitor.Close()
		}
	}()

	dialer := &tsdial.Dialer{
		Logf: Logger(options.Logger.Named("tsdial")),
	}
	wireguardEngine, err := wgengine.NewUserspaceEngine(Logger(options.Logger.Named("wgengine")), wgengine.Config{
		NetMon:     wireguardMonitor,
		Dialer:     dialer,
		ListenPort: options.ListenPort,
	})
	if err != nil {
		return nil, xerrors.Errorf("create wgengine: %w", err)
	}
	defer func() {
		if err != nil {
			wireguardEngine.Close()
		}
	}()
	dialer.UseNetstackForIP = func(ip netip.Addr) bool {
		_, ok := wireguardEngine.PeerForIP(ip)
		return ok
	}

	// This is taken from Tailscale:
	// https://github.com/tailscale/tailscale/blob/0f05b2c13ff0c305aa7a1655fa9c17ed969d65be/tsnet/tsnet.go#L247-L255
	wireguardInternals, ok := wireguardEngine.(wgengine.InternalsGetter)
	if !ok {
		return nil, xerrors.Errorf("wireguard engine isn't the correct type %T", wireguardEngine)
	}
	tunDevice, magicConn, dnsManager, ok := wireguardInternals.GetInternals()
	if !ok {
		return nil, xerrors.New("get wireguard internals")
	}
	if options.DERPHeader != nil {
		magicConn.SetDERPHeader(options.DERPHeader.Clone())
	}

	// Update the keys for the magic connection!
	err = magicConn.SetPrivateKey(nodePrivateKey)
	if err != nil {
		return nil, xerrors.Errorf("set node private key: %w", err)
	}
	netMap.SelfNode.DiscoKey = magicConn.DiscoPublicKey()

	netStack, err := netstack.Create(
		Logger(options.Logger.Named("netstack")), tunDevice, wireguardEngine, magicConn, dialer, dnsManager)
	if err != nil {
		return nil, xerrors.Errorf("create netstack: %w", err)
	}
	dialer.NetstackDialTCP = func(ctx context.Context, dst netip.AddrPort) (net.Conn, error) {
		return netStack.DialContextTCP(ctx, dst)
	}
	netStack.ProcessLocalIPs = true
	wireguardEngine = wgengine.NewWatchdog(wireguardEngine)
	wireguardEngine.SetDERPMap(options.DERPMap)
	netMapCopy := *netMap
	options.Logger.Debug(context.Background(), "updating network map")
	wireguardEngine.SetNetworkMap(&netMapCopy)

	localIPSet := netipx.IPSetBuilder{}
	for _, addr := range netMap.Addresses {
		localIPSet.AddPrefix(addr)
	}
	localIPs, _ := localIPSet.IPSet()
	logIPSet := netipx.IPSetBuilder{}
	logIPs, _ := logIPSet.IPSet()
	wireguardEngine.SetFilter(filter.New(netMap.PacketFilter, localIPs, logIPs, nil, Logger(options.Logger.Named("packet-filter"))))
	dialContext, dialCancel := context.WithCancel(context.Background())
	server := &Conn{
		blockEndpoints:           options.BlockEndpoints,
		dialContext:              dialContext,
		dialCancel:               dialCancel,
		closed:                   make(chan struct{}),
		logger:                   options.Logger,
		magicConn:                magicConn,
		dialer:                   dialer,
		listeners:                map[listenKey]*listener{},
		peerMap:                  map[tailcfg.NodeID]*tailcfg.Node{},
		lastDERPForcedWebsockets: map[int]string{},
		tunDevice:                tunDevice,
		netMap:                   netMap,
		netStack:                 netStack,
		wireguardMonitor:         wireguardMonitor,
		wireguardRouter: &router.Config{
			LocalAddrs: netMap.Addresses,
		},
		wireguardEngine: wireguardEngine,
	}
	defer func() {
		if err != nil {
			_ = server.Close()
		}
	}()
	wireguardEngine.SetStatusCallback(func(s *wgengine.Status, err error) {
		server.logger.Debug(context.Background(), "wireguard status", slog.F("status", s), slog.Error(err))
		if err != nil {
			return
		}
		server.lastMutex.Lock()
		if s.AsOf.Before(server.lastStatus) {
			// Don't process outdated status!
			server.lastMutex.Unlock()
			return
		}
		server.lastStatus = s.AsOf
		if endpointsEqual(s.LocalAddrs, server.lastEndpoints) {
			// No need to update the node if nothing changed!
			server.lastMutex.Unlock()
			return
		}
		server.lastEndpoints = append([]tailcfg.Endpoint{}, s.LocalAddrs...)
		server.lastMutex.Unlock()
		server.sendNode()
	})
	wireguardEngine.SetNetInfoCallback(func(ni *tailcfg.NetInfo) {
		server.logger.Debug(context.Background(), "netinfo callback", slog.F("netinfo", ni))
		server.lastMutex.Lock()
		if reflect.DeepEqual(server.lastNetInfo, ni) {
			server.lastMutex.Unlock()
			return
		}
		server.lastNetInfo = ni.Clone()
		server.lastMutex.Unlock()
		server.sendNode()
	})
	magicConn.SetDERPForcedWebsocketCallback(func(region int, reason string) {
		server.logger.Debug(context.Background(), "derp forced websocket", slog.F("region", region), slog.F("reason", reason))
		server.lastMutex.Lock()
		if server.lastDERPForcedWebsockets[region] == reason {
			server.lastMutex.Unlock()
			return
		}
		server.lastDERPForcedWebsockets[region] = reason
		server.lastMutex.Unlock()
		server.sendNode()
	})
	netStack.GetTCPHandlerForFlow = server.forwardTCP

	err = netStack.Start(nil)
	if err != nil {
		return nil, xerrors.Errorf("start netstack: %w", err)
	}

	return server, nil
}

// IP generates a new IP with a static service prefix.
func IP() netip.Addr {
	// This is Tailscale's ephemeral service prefix.
	// This can be changed easily later-on, because
	// all of our nodes are ephemeral.
	// fd7a:115c:a1e0
	uid := uuid.New()
	uid[0] = 0xfd
	uid[1] = 0x7a
	uid[2] = 0x11
	uid[3] = 0x5c
	uid[4] = 0xa1
	uid[5] = 0xe0
	return netip.AddrFrom16(uid)
}

// Conn is an actively listening Wireguard connection.
type Conn struct {
	dialContext    context.Context
	dialCancel     context.CancelFunc
	mutex          sync.Mutex
	closed         chan struct{}
	logger         slog.Logger
	blockEndpoints bool
	capture        *capture.Sink
	captureCount   int

	dialer           *tsdial.Dialer
	tunDevice        *tstun.Wrapper
	peerMap          map[tailcfg.NodeID]*tailcfg.Node
	netMap           *netmap.NetworkMap
	netStack         *netstack.Impl
	magicConn        *magicsock.Conn
	wireguardMonitor *netmon.Monitor
	wireguardRouter  *router.Config
	wireguardEngine  wgengine.Engine
	listeners        map[listenKey]*listener

	lastMutex   sync.Mutex
	nodeSending bool
	nodeChanged bool
	// It's only possible to store these values via status functions,
	// so the values must be stored for retrieval later on.
	lastStatus               time.Time
	lastEndpoints            []tailcfg.Endpoint
	lastDERPForcedWebsockets map[int]string
	lastNetInfo              *tailcfg.NetInfo
	nodeCallback             func(node *Node)

	trafficStats *connstats.Statistics
}

func (c *Conn) SetNodeCallback(callback func(node *Node)) {
	c.lastMutex.Lock()
	c.nodeCallback = callback
	c.lastMutex.Unlock()
	c.sendNode()
}

// SetDERPMap updates the DERPMap of a connection.
func (c *Conn) SetDERPMap(derpMap *tailcfg.DERPMap) {
	c.mutex.Lock()
	defer c.mutex.Unlock()
	c.logger.Debug(context.Background(), "updating derp map", slog.F("derp_map", derpMap))
	c.wireguardEngine.SetDERPMap(derpMap)
	c.netMap.DERPMap = derpMap
	netMapCopy := *c.netMap
	c.logger.Debug(context.Background(), "updating network map")
	c.wireguardEngine.SetNetworkMap(&netMapCopy)
}

// SetBlockEndpoints sets whether or not to block P2P endpoints. This setting
// will only apply to new peers.
func (c *Conn) SetBlockEndpoints(blockEndpoints bool) {
	c.mutex.Lock()
	defer c.mutex.Unlock()
	c.blockEndpoints = blockEndpoints
}

// SetDERPRegionDialer updates the dialer to use for connecting to DERP regions.
func (c *Conn) SetDERPRegionDialer(dialer func(ctx context.Context, region *tailcfg.DERPRegion) net.Conn) {
	c.magicConn.SetDERPRegionDialer(dialer)
}

func (c *Conn) RemoveAllPeers() error {
	c.mutex.Lock()
	defer c.mutex.Unlock()

	c.netMap.Peers = []*tailcfg.Node{}
	c.peerMap = map[tailcfg.NodeID]*tailcfg.Node{}
	netMapCopy := *c.netMap
	c.logger.Debug(context.Background(), "updating network map")
	c.wireguardEngine.SetNetworkMap(&netMapCopy)
	cfg, err := nmcfg.WGCfg(c.netMap, Logger(c.logger.Named("wgconfig")), netmap.AllowSingleHosts, "")
	if err != nil {
		return xerrors.Errorf("update wireguard config: %w", err)
	}
	err = c.wireguardEngine.Reconfig(cfg, c.wireguardRouter, &dns.Config{}, &tailcfg.Debug{})
	if err != nil {
		if c.isClosed() {
			return nil
		}
		if errors.Is(err, wgengine.ErrNoChanges) {
			return nil
		}
		return xerrors.Errorf("reconfig: %w", err)
	}
	return nil
}

// UpdateNodes connects with a set of peers. This can be constantly updated,
// and peers will continually be reconnected as necessary. If replacePeers is
// true, all peers will be removed before adding the new ones.
//
//nolint:revive // Complains about replacePeers.
func (c *Conn) UpdateNodes(nodes []*Node, replacePeers bool) error {
	c.mutex.Lock()
	defer c.mutex.Unlock()

	if c.isClosed() {
		return xerrors.New("connection closed")
	}

	status := c.Status()
	if replacePeers {
		c.netMap.Peers = []*tailcfg.Node{}
		c.peerMap = map[tailcfg.NodeID]*tailcfg.Node{}
	}
	for _, peer := range c.netMap.Peers {
		peerStatus, ok := status.Peer[peer.Key]
		if !ok {
			continue
		}
		// If this peer was added in the last 5 minutes, assume it
		// could still be active.
		if time.Since(peer.Created) < 5*time.Minute {
			continue
		}
		// We double-check that it's safe to remove by ensuring no
		// handshake has been sent in the past 5 minutes as well. Connections that
		// are actively exchanging IP traffic will handshake every 2 minutes.
		if time.Since(peerStatus.LastHandshake) < 5*time.Minute {
			continue
		}
		delete(c.peerMap, peer.ID)
	}
	for _, node := range nodes {
		// If no preferred DERP is provided, we can't reach the node.
		if node.PreferredDERP == 0 {
			c.logger.Debug(context.Background(), "no preferred DERP, skipping node", slog.F("node", node))
			continue
		}
		c.logger.Debug(context.Background(), "adding node", slog.F("node", node))

		peerStatus, ok := status.Peer[node.Key]
		peerNode := &tailcfg.Node{
			ID:         node.ID,
			Created:    time.Now(),
			Key:        node.Key,
			DiscoKey:   node.DiscoKey,
			Addresses:  node.Addresses,
			AllowedIPs: node.AllowedIPs,
			Endpoints:  node.Endpoints,
			DERP:       fmt.Sprintf("%s:%d", tailcfg.DerpMagicIP, node.PreferredDERP),
			Hostinfo:   hostinfo.New().View(),
			// Starting KeepAlive messages at the initialization
			// of a connection cause it to hang for an unknown
			// reason. TODO: @kylecarbs debug this!
			KeepAlive: ok && peerStatus.Active,
		}
		if c.blockEndpoints {
			peerNode.Endpoints = nil
		}
		c.peerMap[node.ID] = peerNode
	}
	c.netMap.Peers = make([]*tailcfg.Node, 0, len(c.peerMap))
	for _, peer := range c.peerMap {
		c.netMap.Peers = append(c.netMap.Peers, peer.Clone())
	}
	netMapCopy := *c.netMap
	c.logger.Debug(context.Background(), "updating network map")
	c.wireguardEngine.SetNetworkMap(&netMapCopy)
	cfg, err := nmcfg.WGCfg(c.netMap, Logger(c.logger.Named("wgconfig")), netmap.AllowSingleHosts, "")
	if err != nil {
		return xerrors.Errorf("update wireguard config: %w", err)
	}
	err = c.wireguardEngine.Reconfig(cfg, c.wireguardRouter, &dns.Config{}, &tailcfg.Debug{})
	if err != nil {
		if c.isClosed() {
			return nil
		}
		if errors.Is(err, wgengine.ErrNoChanges) {
			return nil
		}
		return xerrors.Errorf("reconfig: %w", err)
	}
	return nil
}

// NodeAddresses returns the addresses of a node from the NetworkMap.
func (c *Conn) NodeAddresses(publicKey key.NodePublic) ([]netip.Prefix, bool) {
	c.mutex.Lock()
	defer c.mutex.Unlock()
	for _, node := range c.netMap.Peers {
		if node.Key == publicKey {
			return node.Addresses, true
		}
	}
	return nil, false
}

// Status returns the current ipnstate of a connection.
func (c *Conn) Status() *ipnstate.Status {
	sb := &ipnstate.StatusBuilder{WantPeers: true}
	c.wireguardEngine.UpdateStatus(sb)
	return sb.Status()
}

// Ping sends a Disco ping to the Wireguard engine.
// The bool returned is true if the ping was performed P2P.
func (c *Conn) Ping(ctx context.Context, ip netip.Addr) (time.Duration, bool, *ipnstate.PingResult, error) {
	errCh := make(chan error, 1)
	prChan := make(chan *ipnstate.PingResult, 1)
	go c.wireguardEngine.Ping(ip, tailcfg.PingDisco, func(pr *ipnstate.PingResult) {
		if pr.Err != "" {
			errCh <- xerrors.New(pr.Err)
			return
		}
		prChan <- pr
	})
	select {
	case err := <-errCh:
		return 0, false, nil, err
	case <-ctx.Done():
		return 0, false, nil, ctx.Err()
	case pr := <-prChan:
		return time.Duration(pr.LatencySeconds * float64(time.Second)), pr.Endpoint != "", pr, nil
	}
}

// DERPMap returns the currently set DERP mapping.
func (c *Conn) DERPMap() *tailcfg.DERPMap {
	c.mutex.Lock()
	defer c.mutex.Unlock()
	return c.netMap.DERPMap
}

// BlockEndpoints returns whether or not P2P is blocked.
func (c *Conn) BlockEndpoints() bool {
	c.mutex.Lock()
	defer c.mutex.Unlock()
	return c.blockEndpoints
}

// AwaitReachable pings the provided IP continually until the
// address is reachable. It's the callers responsibility to provide
// a timeout, otherwise this function will block forever.
func (c *Conn) AwaitReachable(ctx context.Context, ip netip.Addr) bool {
	ctx, cancel := context.WithCancel(ctx)
	defer cancel() // Cancel all pending pings on exit.

	completedCtx, completed := context.WithCancel(context.Background())
	defer completed()

	run := func() {
		// Safety timeout, initially we'll have around 10-20 goroutines
		// running in parallel. The exponential backoff will converge
		// around ~1 ping / 30s, this means we'll have around 10-20
		// goroutines pending towards the end as well.
		ctx, cancel := context.WithTimeout(ctx, 5*time.Minute)
		defer cancel()

		_, _, _, err := c.Ping(ctx, ip)
		if err == nil {
			completed()
		}
	}

	eb := backoff.NewExponentialBackOff()
	eb.MaxElapsedTime = 0
	eb.InitialInterval = 50 * time.Millisecond
	eb.MaxInterval = 30 * time.Second
	// Consume the first interval since
	// we'll fire off a ping immediately.
	_ = eb.NextBackOff()

	t := backoff.NewTicker(eb)
	defer t.Stop()

	go run()
	for {
		select {
		case <-completedCtx.Done():
			return true
		case <-t.C:
			// Pings can take a while, so we can run multiple
			// in parallel to return ASAP.
			go run()
		case <-ctx.Done():
			return false
		}
	}
}

// Closed is a channel that ends when the connection has
// been closed.
func (c *Conn) Closed() <-chan struct{} {
	return c.closed
}

// Close shuts down the Wireguard connection.
func (c *Conn) Close() error {
	c.mutex.Lock()
	select {
	case <-c.closed:
		c.mutex.Unlock()
		return nil
	default:
	}
	close(c.closed)
	if c.capture != nil {
		c.capture.Close()
		c.capture = nil
	}
	c.mutex.Unlock()

	var wg sync.WaitGroup
	defer wg.Wait()

	if c.trafficStats != nil {
		wg.Add(1)
		go func() {
			defer wg.Done()
			ctx, cancel := context.WithTimeout(context.Background(), 5*time.Second)
			defer cancel()
			_ = c.trafficStats.Shutdown(ctx)
		}()
	}

	_ = c.netStack.Close()
	c.dialCancel()
	_ = c.wireguardMonitor.Close()
	_ = c.dialer.Close()
	// Stops internals, e.g. tunDevice, magicConn and dnsManager.
	c.wireguardEngine.Close()

	c.mutex.Lock()
	for _, l := range c.listeners {
		_ = l.closeNoLock()
	}
	c.listeners = nil
	c.mutex.Unlock()

	return nil
}

func (c *Conn) isClosed() bool {
	select {
	case <-c.closed:
		return true
	default:
		return false
	}
}

func (c *Conn) sendNode() {
	c.lastMutex.Lock()
	defer c.lastMutex.Unlock()
	if c.nodeSending {
		c.nodeChanged = true
		return
	}
	node := c.selfNode()
	// Conn.UpdateNodes will skip any nodes that don't have the PreferredDERP
	// set to non-zero, since we cannot reach nodes without DERP for discovery.
	// Therefore, there is no point in sending the node without this, and we can
	// save ourselves from churn in the tailscale/wireguard layer.
	if node.PreferredDERP == 0 {
		c.logger.Debug(context.Background(), "skipped sending node; no PreferredDERP", slog.F("node", node))
		return
	}
	nodeCallback := c.nodeCallback
	if nodeCallback == nil {
		return
	}
	c.nodeSending = true
	go func() {
		c.logger.Debug(context.Background(), "sending node", slog.F("node", node))
		nodeCallback(node)
		c.lastMutex.Lock()
		c.nodeSending = false
		if c.nodeChanged {
			c.nodeChanged = false
			c.lastMutex.Unlock()
			c.sendNode()
			return
		}
		c.lastMutex.Unlock()
	}()
}

// Node returns the last node that was sent to the node callback.
func (c *Conn) Node() *Node {
	c.lastMutex.Lock()
	defer c.lastMutex.Unlock()
	return c.selfNode()
}

func (c *Conn) selfNode() *Node {
	endpoints := make([]string, 0, len(c.lastEndpoints))
	for _, addr := range c.lastEndpoints {
		endpoints = append(endpoints, addr.Addr.String())
	}
	var preferredDERP int
	var derpLatency map[string]float64
	derpForcedWebsocket := make(map[int]string, 0)
	if c.lastNetInfo != nil {
		preferredDERP = c.lastNetInfo.PreferredDERP
		derpLatency = c.lastNetInfo.DERPLatency
		for k, v := range c.lastDERPForcedWebsockets {
			derpForcedWebsocket[k] = v
		}
	}

	node := &Node{
		ID:                  c.netMap.SelfNode.ID,
		AsOf:                database.Now(),
		Key:                 c.netMap.SelfNode.Key,
		Addresses:           c.netMap.SelfNode.Addresses,
		AllowedIPs:          c.netMap.SelfNode.AllowedIPs,
		DiscoKey:            c.magicConn.DiscoPublicKey(),
		Endpoints:           endpoints,
		PreferredDERP:       preferredDERP,
		DERPLatency:         derpLatency,
		DERPForcedWebsocket: derpForcedWebsocket,
	}
	c.mutex.Lock()
	if c.blockEndpoints {
		node.Endpoints = nil
	}
	c.mutex.Unlock()
	return node
}

// This and below is taken _mostly_ verbatim from Tailscale:
// https://github.com/tailscale/tailscale/blob/c88bd53b1b7b2fcf7ba302f2e53dd1ce8c32dad4/tsnet/tsnet.go#L459-L494

// Listen listens for connections only on the Tailscale network.
func (c *Conn) Listen(network, addr string) (net.Listener, error) {
	host, port, err := net.SplitHostPort(addr)
	if err != nil {
		return nil, xerrors.Errorf("tailnet: split host port for listen: %w", err)
	}
	lk := listenKey{network, host, port}
	ln := &listener{
		s:    c,
		key:  lk,
		addr: addr,

		closed: make(chan struct{}),
		conn:   make(chan net.Conn),
	}
	c.mutex.Lock()
	if c.isClosed() {
		c.mutex.Unlock()
		return nil, xerrors.New("closed")
	}
	if c.listeners == nil {
		c.listeners = map[listenKey]*listener{}
	}
	if _, ok := c.listeners[lk]; ok {
		c.mutex.Unlock()
		return nil, xerrors.Errorf("tailnet: listener already open for %s, %s", network, addr)
	}
	c.listeners[lk] = ln
	c.mutex.Unlock()
	return ln, nil
}

func (c *Conn) DialContextTCP(ctx context.Context, ipp netip.AddrPort) (*gonet.TCPConn, error) {
	return c.netStack.DialContextTCP(ctx, ipp)
}

func (c *Conn) DialContextUDP(ctx context.Context, ipp netip.AddrPort) (*gonet.UDPConn, error) {
	return c.netStack.DialContextUDP(ctx, ipp)
}

func (c *Conn) forwardTCP(_, dst netip.AddrPort) (handler func(net.Conn), opts []tcpip.SettableSocketOption, intercept bool) {
	c.mutex.Lock()
	ln, ok := c.listeners[listenKey{"tcp", "", fmt.Sprint(dst.Port())}]
	c.mutex.Unlock()
	if !ok {
		return nil, nil, false
	}

	// See: https://github.com/tailscale/tailscale/blob/c7cea825aea39a00aca71ea02bab7266afc03e7c/wgengine/netstack/netstack.go#L888
<<<<<<< HEAD
	if port == WorkspaceAgentSSHPort || port == 22 {
		opt := tcpip.KeepaliveIdleOption(72*time.Hour + time.Minute) // Default ssh-max-timeout is 72h, so let's add some extra time.
=======
	if dst.Port() == WorkspaceAgentSSHPort || dst.Port() == 22 {
		opt := tcpip.KeepaliveIdleOption(72 * time.Hour)
>>>>>>> 930e9772
		opts = append(opts, &opt)
	}

	return func(conn net.Conn) {
		t := time.NewTimer(time.Second)
		defer t.Stop()
		select {
		case ln.conn <- conn:
			return
		case <-ln.closed:
		case <-c.closed:
		case <-t.C:
		}
		_ = conn.Close()
	}, opts, true
}

// SetConnStatsCallback sets a callback to be called after maxPeriod or
// maxConns, whichever comes first. Multiple calls overwrites the callback.
func (c *Conn) SetConnStatsCallback(maxPeriod time.Duration, maxConns int, dump func(start, end time.Time, virtual, physical map[netlogtype.Connection]netlogtype.Counts)) {
	connStats := connstats.NewStatistics(maxPeriod, maxConns, dump)

	shutdown := func(s *connstats.Statistics) {
		ctx, cancel := context.WithTimeout(context.Background(), 5*time.Second)
		defer cancel()
		_ = s.Shutdown(ctx)
	}

	c.mutex.Lock()
	if c.isClosed() {
		c.mutex.Unlock()
		shutdown(connStats)
		return
	}
	old := c.trafficStats
	c.trafficStats = connStats
	c.mutex.Unlock()

	// Make sure to shutdown the old callback.
	if old != nil {
		shutdown(old)
	}

	c.tunDevice.SetStatistics(connStats)
}

func (c *Conn) MagicsockServeHTTPDebug(w http.ResponseWriter, r *http.Request) {
	c.magicConn.ServeHTTPDebug(w, r)
}

func (c *Conn) Capture(w io.Writer) (unregister func()) {
	c.mutex.Lock()
	defer c.mutex.Unlock()

	if c.capture == nil {
		c.capture = capture.New()
		c.wireguardEngine.InstallCaptureHook(c.capture.LogPacket)
	}
	unreg := c.capture.RegisterOutput(w)
	c.captureCount++
	return func() {
		c.mutex.Lock()
		defer c.mutex.Unlock()
		unreg()
		c.captureCount--
		if c.captureCount == 0 {
			c.wireguardEngine.InstallCaptureHook(nil)
			_ = c.capture.Close()
			c.capture = nil
		}
	}
}

type listenKey struct {
	network string
	host    string
	port    string
}

type listener struct {
	s      *Conn
	key    listenKey
	addr   string
	conn   chan net.Conn
	closed chan struct{}
}

func (ln *listener) Accept() (net.Conn, error) {
	var c net.Conn
	select {
	case c = <-ln.conn:
	case <-ln.closed:
		return nil, xerrors.Errorf("tailnet: %w", net.ErrClosed)
	}
	return c, nil
}

func (ln *listener) Addr() net.Addr { return addr{ln} }
func (ln *listener) Close() error {
	ln.s.mutex.Lock()
	defer ln.s.mutex.Unlock()
	return ln.closeNoLock()
}

func (ln *listener) closeNoLock() error {
	if v, ok := ln.s.listeners[ln.key]; ok && v == ln {
		delete(ln.s.listeners, ln.key)
		close(ln.closed)
	}
	return nil
}

type addr struct{ ln *listener }

func (a addr) Network() string { return a.ln.key.network }
func (a addr) String() string  { return a.ln.addr }

// Logger converts the Tailscale logging function to use slog.
func Logger(logger slog.Logger) tslogger.Logf {
	return tslogger.Logf(func(format string, args ...any) {
		slog.Helper()
		logger.Debug(context.Background(), fmt.Sprintf(format, args...))
	})
}

func endpointsEqual(x, y []tailcfg.Endpoint) bool {
	if len(x) != len(y) {
		return false
	}
	for i := range x {
		if x[i] != y[i] {
			return false
		}
	}
	return true
}<|MERGE_RESOLUTION|>--- conflicted
+++ resolved
@@ -4,6 +4,7 @@
 	"context"
 	"errors"
 	"fmt"
+	"io"
 	"net"
 	"net/http"
 	"net/netip"
@@ -778,13 +779,8 @@
 	}
 
 	// See: https://github.com/tailscale/tailscale/blob/c7cea825aea39a00aca71ea02bab7266afc03e7c/wgengine/netstack/netstack.go#L888
-<<<<<<< HEAD
-	if port == WorkspaceAgentSSHPort || port == 22 {
-		opt := tcpip.KeepaliveIdleOption(72*time.Hour + time.Minute) // Default ssh-max-timeout is 72h, so let's add some extra time.
-=======
 	if dst.Port() == WorkspaceAgentSSHPort || dst.Port() == 22 {
-		opt := tcpip.KeepaliveIdleOption(72 * time.Hour)
->>>>>>> 930e9772
+		opt := tcpip.KeepaliveIdleOption(72*time.Hour + time.Minute)
 		opts = append(opts, &opt)
 	}
 
