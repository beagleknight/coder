--- conflicted
+++ resolved
@@ -21,25 +21,15 @@
 	t.Run("OK", func(t *testing.T) {
 		t.Parallel()
 
-<<<<<<< HEAD
 		defaultQuietHoursSchedule := "CRON_TZ=America/Chicago 0 1 * * *"
-		defaultScheduleParsed, err := schedule.Daily(defaultQuietHoursSchedule)
-=======
-		defaultQuietHoursSchedule := "CRON_TZ=America/Chicago 0 0 * * *"
 		defaultScheduleParsed, err := cron.Daily(defaultQuietHoursSchedule)
->>>>>>> 76ab22f5
 		require.NoError(t, err)
 		nextTime := defaultScheduleParsed.Next(time.Now().In(defaultScheduleParsed.Location()))
 		if time.Until(nextTime) < time.Hour {
 			// Use a different default schedule instead, because we want to avoid
 			// the schedule "ticking over" during this test run.
-<<<<<<< HEAD
 			defaultQuietHoursSchedule = "CRON_TZ=America/Chicago 0 13 * * *"
-			defaultScheduleParsed, err = schedule.Daily(defaultQuietHoursSchedule)
-=======
-			defaultQuietHoursSchedule = "CRON_TZ=America/Chicago 0 12 * * *"
 			defaultScheduleParsed, err = cron.Daily(defaultQuietHoursSchedule)
->>>>>>> 76ab22f5
 			require.NoError(t, err)
 		}
 
