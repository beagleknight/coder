--- conflicted
+++ resolved
@@ -772,6 +772,24 @@
 	return ErrUnimplemented
 }
 
+func (q *FakeQuerier) DeleteGitAuthLink(_ context.Context, arg database.DeleteGitAuthLinkParams) error {
+	q.mutex.Lock()
+	defer q.mutex.Unlock()
+
+	for index, link := range q.gitAuthLinks {
+		if link.ProviderID != arg.ProviderID {
+			continue
+		}
+		if link.UserID != arg.UserID {
+			continue
+		}
+		q.gitAuthLinks[index] = q.gitAuthLinks[len(q.gitAuthLinks)-1]
+		q.gitAuthLinks = q.gitAuthLinks[:len(q.gitAuthLinks)-1]
+		return nil
+	}
+	return sql.ErrNoRows
+}
+
 func (q *FakeQuerier) DeleteGitSSHKey(_ context.Context, userID uuid.UUID) error {
 	q.mutex.Lock()
 	defer q.mutex.Unlock()
@@ -886,6 +904,21 @@
 
 func (*FakeQuerier) DeleteTailnetClient(context.Context, database.DeleteTailnetClientParams) (database.DeleteTailnetClientRow, error) {
 	return database.DeleteTailnetClientRow{}, ErrUnimplemented
+}
+
+func (q *FakeQuerier) DeleteUserLinkByLinkedID(_ context.Context, linkedID string) error {
+	q.mutex.Lock()
+	defer q.mutex.Unlock()
+
+	for index, link := range q.userLinks {
+		if link.LinkedID != linkedID {
+			continue
+		}
+		q.userLinks[index] = q.userLinks[len(q.userLinks)-1]
+		q.userLinks = q.userLinks[:len(q.userLinks)-1]
+		return nil
+	}
+	return sql.ErrNoRows
 }
 
 func (q *FakeQuerier) GetAPIKeyByID(_ context.Context, id string) (database.APIKey, error) {
@@ -1733,35 +1766,8 @@
 		return database.TemplateVersion{}, err
 	}
 
-<<<<<<< HEAD
-	q.mutex.RLock()
-	defer q.mutex.RUnlock()
-=======
-	return nil
-}
-
-func (q *fakeQuerier) DeleteGitAuthLink(ctx context.Context, arg database.DeleteGitAuthLinkParams) error {
-	q.mutex.Lock()
-	defer q.mutex.Unlock()
-
-	for index, link := range q.gitAuthLinks {
-		if link.ProviderID != arg.ProviderID {
-			continue
-		}
-		if link.UserID != arg.UserID {
-			continue
-		}
-		q.gitAuthLinks[index] = q.gitAuthLinks[len(q.gitAuthLinks)-1]
-		q.gitAuthLinks = q.gitAuthLinks[:len(q.gitAuthLinks)-1]
-		return nil
-	}
-	return sql.ErrNoRows
-}
-
-func (q *fakeQuerier) DeleteGitSSHKey(_ context.Context, userID uuid.UUID) error {
-	q.mutex.Lock()
-	defer q.mutex.Unlock()
->>>>>>> 614065bb
+	q.mutex.RLock()
+	defer q.mutex.RUnlock()
 
 	var currentTemplateVersion database.TemplateVersion
 	for _, templateVersion := range q.templateVersions {
@@ -1888,30 +1894,11 @@
 	return jobs, nil
 }
 
-<<<<<<< HEAD
 func (q *FakeQuerier) GetProvisionerLogsAfterID(_ context.Context, arg database.GetProvisionerLogsAfterIDParams) ([]database.ProvisionerJobLog, error) {
 	if err := validateDatabaseType(arg); err != nil {
 		return nil, err
 	}
 
-=======
-func (q *fakeQuerier) DeleteUserLinkByLinkedID(ctx context.Context, linkedID string) error {
-	q.mutex.Lock()
-	defer q.mutex.Unlock()
-
-	for index, link := range q.userLinks {
-		if link.LinkedID != linkedID {
-			continue
-		}
-		q.userLinks[index] = q.userLinks[len(q.userLinks)-1]
-		q.userLinks = q.userLinks[:len(q.userLinks)-1]
-		return nil
-	}
-	return sql.ErrNoRows
-}
-
-func (q *fakeQuerier) GetAPIKeyByID(_ context.Context, id string) (database.APIKey, error) {
->>>>>>> 614065bb
 	q.mutex.RLock()
 	defer q.mutex.RUnlock()
 
