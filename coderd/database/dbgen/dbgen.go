package dbgen

import (
	"context"
	"crypto/sha256"
	"database/sql"
	"encoding/hex"
	"encoding/json"
	"fmt"
	"net"
	"testing"
	"time"

	"github.com/google/uuid"
	"github.com/moby/moby/pkg/namesgenerator"
	"github.com/sqlc-dev/pqtype"
	"github.com/stretchr/testify/require"

	"github.com/coder/coder/v2/coderd/database"
	"github.com/coder/coder/v2/coderd/database/dbauthz"
	"github.com/coder/coder/v2/coderd/database/dbtime"
	"github.com/coder/coder/v2/coderd/rbac"
	"github.com/coder/coder/v2/cryptorand"
)

// All methods take in a 'seed' object. Any provided fields in the seed will be
// maintained. Any fields omitted will have sensible defaults generated.

// genCtx is to give all generator functions permission if the db is a dbauthz db.
var genCtx = dbauthz.As(context.Background(), rbac.Subject{
	ID:     "owner",
	Roles:  rbac.Roles(must(rbac.RoleNames{rbac.RoleOwner()}.Expand())),
	Groups: []string{},
	Scope:  rbac.ExpandableScope(rbac.ScopeAll),
})

func AuditLog(t testing.TB, db database.Store, seed database.AuditLog) database.AuditLog {
	log, err := db.InsertAuditLog(genCtx, database.InsertAuditLogParams{
		ID:             takeFirst(seed.ID, uuid.New()),
		Time:           takeFirst(seed.Time, dbtime.Now()),
		UserID:         takeFirst(seed.UserID, uuid.New()),
		OrganizationID: takeFirst(seed.OrganizationID, uuid.New()),
		Ip: pqtype.Inet{
			IPNet: takeFirstIP(seed.Ip.IPNet, net.IPNet{}),
			Valid: takeFirst(seed.Ip.Valid, false),
		},
		UserAgent: sql.NullString{
			String: takeFirst(seed.UserAgent.String, ""),
			Valid:  takeFirst(seed.UserAgent.Valid, false),
		},
		ResourceType:     takeFirst(seed.ResourceType, database.ResourceTypeOrganization),
		ResourceID:       takeFirst(seed.ResourceID, uuid.New()),
		ResourceTarget:   takeFirst(seed.ResourceTarget, uuid.NewString()),
		Action:           takeFirst(seed.Action, database.AuditActionCreate),
		Diff:             takeFirstSlice(seed.Diff, []byte("{}")),
		StatusCode:       takeFirst(seed.StatusCode, 200),
		AdditionalFields: takeFirstSlice(seed.Diff, []byte("{}")),
		RequestID:        takeFirst(seed.RequestID, uuid.New()),
		ResourceIcon:     takeFirst(seed.ResourceIcon, ""),
	})
	require.NoError(t, err, "insert audit log")
	return log
}

func Template(t testing.TB, db database.Store, seed database.Template) database.Template {
	id := takeFirst(seed.ID, uuid.New())
	err := db.InsertTemplate(genCtx, database.InsertTemplateParams{
		ID:                           id,
		CreatedAt:                    takeFirst(seed.CreatedAt, dbtime.Now()),
		UpdatedAt:                    takeFirst(seed.UpdatedAt, dbtime.Now()),
		OrganizationID:               takeFirst(seed.OrganizationID, uuid.New()),
		Name:                         takeFirst(seed.Name, namesgenerator.GetRandomName(1)),
		Provisioner:                  takeFirst(seed.Provisioner, database.ProvisionerTypeEcho),
		ActiveVersionID:              takeFirst(seed.ActiveVersionID, uuid.New()),
		Description:                  takeFirst(seed.Description, namesgenerator.GetRandomName(1)),
		CreatedBy:                    takeFirst(seed.CreatedBy, uuid.New()),
		Icon:                         takeFirst(seed.Icon, namesgenerator.GetRandomName(1)),
		UserACL:                      seed.UserACL,
		GroupACL:                     seed.GroupACL,
		DisplayName:                  takeFirst(seed.DisplayName, namesgenerator.GetRandomName(1)),
		AllowUserCancelWorkspaceJobs: seed.AllowUserCancelWorkspaceJobs,
	})
	require.NoError(t, err, "insert template")

	template, err := db.GetTemplateByID(context.Background(), id)
	require.NoError(t, err, "get template")
	return template
}

func APIKey(t testing.TB, db database.Store, seed database.APIKey) (key database.APIKey, token string) {
	id, _ := cryptorand.String(10)
	secret, _ := cryptorand.String(22)
	hashed := sha256.Sum256([]byte(secret))

	ip := seed.IPAddress
	if !ip.Valid {
		ip = pqtype.Inet{
			IPNet: net.IPNet{
				IP:   net.IPv4(127, 0, 0, 1),
				Mask: net.IPv4Mask(255, 255, 255, 255),
			},
			Valid: true,
		}
	}

	key, err := db.InsertAPIKey(genCtx, database.InsertAPIKeyParams{
		ID: takeFirst(seed.ID, id),
		// 0 defaults to 86400 at the db layer
		LifetimeSeconds: takeFirst(seed.LifetimeSeconds, 0),
		HashedSecret:    takeFirstSlice(seed.HashedSecret, hashed[:]),
		IPAddress:       ip,
		UserID:          takeFirst(seed.UserID, uuid.New()),
		LastUsed:        takeFirst(seed.LastUsed, dbtime.Now()),
		ExpiresAt:       takeFirst(seed.ExpiresAt, dbtime.Now().Add(time.Hour)),
		CreatedAt:       takeFirst(seed.CreatedAt, dbtime.Now()),
		UpdatedAt:       takeFirst(seed.UpdatedAt, dbtime.Now()),
		LoginType:       takeFirst(seed.LoginType, database.LoginTypePassword),
		Scope:           takeFirst(seed.Scope, database.APIKeyScopeAll),
		TokenName:       takeFirst(seed.TokenName),
	})
	require.NoError(t, err, "insert api key")
	return key, fmt.Sprintf("%s-%s", key.ID, secret)
}

func WorkspaceAgent(t testing.TB, db database.Store, orig database.WorkspaceAgent) database.WorkspaceAgent {
	workspace, err := db.InsertWorkspaceAgent(genCtx, database.InsertWorkspaceAgentParams{
		ID:         takeFirst(orig.ID, uuid.New()),
		CreatedAt:  takeFirst(orig.CreatedAt, dbtime.Now()),
		UpdatedAt:  takeFirst(orig.UpdatedAt, dbtime.Now()),
		Name:       takeFirst(orig.Name, namesgenerator.GetRandomName(1)),
		ResourceID: takeFirst(orig.ResourceID, uuid.New()),
		AuthToken:  takeFirst(orig.AuthToken, uuid.New()),
		AuthInstanceID: sql.NullString{
			String: takeFirst(orig.AuthInstanceID.String, namesgenerator.GetRandomName(1)),
			Valid:  takeFirst(orig.AuthInstanceID.Valid, true),
		},
		Architecture: takeFirst(orig.Architecture, "amd64"),
		EnvironmentVariables: pqtype.NullRawMessage{
			RawMessage: takeFirstSlice(orig.EnvironmentVariables.RawMessage, []byte("{}")),
			Valid:      takeFirst(orig.EnvironmentVariables.Valid, false),
		},
		OperatingSystem: takeFirst(orig.OperatingSystem, "linux"),
		StartupScript: sql.NullString{
			String: takeFirst(orig.StartupScript.String, ""),
			Valid:  takeFirst(orig.StartupScript.Valid, false),
		},
		Directory: takeFirst(orig.Directory, ""),
		InstanceMetadata: pqtype.NullRawMessage{
			RawMessage: takeFirstSlice(orig.ResourceMetadata.RawMessage, []byte("{}")),
			Valid:      takeFirst(orig.ResourceMetadata.Valid, false),
		},
		ResourceMetadata: pqtype.NullRawMessage{
			RawMessage: takeFirstSlice(orig.ResourceMetadata.RawMessage, []byte("{}")),
			Valid:      takeFirst(orig.ResourceMetadata.Valid, false),
		},
		ConnectionTimeoutSeconds:    takeFirst(orig.ConnectionTimeoutSeconds, 3600),
		TroubleshootingURL:          takeFirst(orig.TroubleshootingURL, "https://example.com"),
		MOTDFile:                    takeFirst(orig.TroubleshootingURL, ""),
		StartupScriptBehavior:       takeFirst(orig.StartupScriptBehavior, "non-blocking"),
		StartupScriptTimeoutSeconds: takeFirst(orig.StartupScriptTimeoutSeconds, 3600),
	})
	require.NoError(t, err, "insert workspace agent")
	return workspace
}

func Workspace(t testing.TB, db database.Store, orig database.Workspace) database.Workspace {
	workspace, err := db.InsertWorkspace(genCtx, database.InsertWorkspaceParams{
		ID:                takeFirst(orig.ID, uuid.New()),
		OwnerID:           takeFirst(orig.OwnerID, uuid.New()),
		CreatedAt:         takeFirst(orig.CreatedAt, dbtime.Now()),
		UpdatedAt:         takeFirst(orig.UpdatedAt, dbtime.Now()),
		OrganizationID:    takeFirst(orig.OrganizationID, uuid.New()),
		TemplateID:        takeFirst(orig.TemplateID, uuid.New()),
		LastUsedAt:        takeFirst(orig.LastUsedAt, dbtime.Now()),
		Name:              takeFirst(orig.Name, namesgenerator.GetRandomName(1)),
		AutostartSchedule: orig.AutostartSchedule,
		Ttl:               orig.Ttl,
	})
	require.NoError(t, err, "insert workspace")
	return workspace
}

func WorkspaceBuild(t testing.TB, db database.Store, orig database.WorkspaceBuild) database.WorkspaceBuild {
	buildID := takeFirst(orig.ID, uuid.New())
	var build database.WorkspaceBuild
	err := db.InTx(func(db database.Store) error {
		err := db.InsertWorkspaceBuild(genCtx, database.InsertWorkspaceBuildParams{
			ID:                buildID,
			CreatedAt:         takeFirst(orig.CreatedAt, dbtime.Now()),
			UpdatedAt:         takeFirst(orig.UpdatedAt, dbtime.Now()),
			WorkspaceID:       takeFirst(orig.WorkspaceID, uuid.New()),
			TemplateVersionID: takeFirst(orig.TemplateVersionID, uuid.New()),
			BuildNumber:       takeFirst(orig.BuildNumber, 1),
			Transition:        takeFirst(orig.Transition, database.WorkspaceTransitionStart),
			InitiatorID:       takeFirst(orig.InitiatorID, uuid.New()),
			JobID:             takeFirst(orig.JobID, uuid.New()),
			ProvisionerState:  takeFirstSlice(orig.ProvisionerState, []byte{}),
			Deadline:          takeFirst(orig.Deadline, dbtime.Now().Add(time.Hour)),
			Reason:            takeFirst(orig.Reason, database.BuildReasonInitiator),
		})
		if err != nil {
			return err
		}
		build, err = db.GetWorkspaceBuildByID(genCtx, buildID)
		if err != nil {
			return err
		}
		return nil
	}, nil)
	require.NoError(t, err, "insert workspace build")

	return build
}

func User(t testing.TB, db database.Store, orig database.User) database.User {
	user, err := db.InsertUser(genCtx, database.InsertUserParams{
		ID:             takeFirst(orig.ID, uuid.New()),
		Email:          takeFirst(orig.Email, namesgenerator.GetRandomName(1)),
		Username:       takeFirst(orig.Username, namesgenerator.GetRandomName(1)),
		HashedPassword: takeFirstSlice(orig.HashedPassword, []byte(must(cryptorand.String(32)))),
		CreatedAt:      takeFirst(orig.CreatedAt, dbtime.Now()),
		UpdatedAt:      takeFirst(orig.UpdatedAt, dbtime.Now()),
		RBACRoles:      takeFirstSlice(orig.RBACRoles, []string{}),
		LoginType:      takeFirst(orig.LoginType, database.LoginTypePassword),
	})
	require.NoError(t, err, "insert user")

	user, err = db.UpdateUserStatus(genCtx, database.UpdateUserStatusParams{
		ID:        user.ID,
		Status:    database.UserStatusActive,
		UpdatedAt: dbtime.Now(),
	})
	require.NoError(t, err, "insert user")

	if !orig.LastSeenAt.IsZero() {
		user, err = db.UpdateUserLastSeenAt(genCtx, database.UpdateUserLastSeenAtParams{
			ID:         user.ID,
			LastSeenAt: orig.LastSeenAt,
			UpdatedAt:  user.UpdatedAt,
		})
		require.NoError(t, err, "user last seen")
	}
	return user
}

func GitSSHKey(t testing.TB, db database.Store, orig database.GitSSHKey) database.GitSSHKey {
	key, err := db.InsertGitSSHKey(genCtx, database.InsertGitSSHKeyParams{
		UserID:     takeFirst(orig.UserID, uuid.New()),
		CreatedAt:  takeFirst(orig.CreatedAt, dbtime.Now()),
		UpdatedAt:  takeFirst(orig.UpdatedAt, dbtime.Now()),
		PrivateKey: takeFirst(orig.PrivateKey, ""),
		PublicKey:  takeFirst(orig.PublicKey, ""),
	})
	require.NoError(t, err, "insert ssh key")
	return key
}

func Organization(t testing.TB, db database.Store, orig database.Organization) database.Organization {
	org, err := db.InsertOrganization(genCtx, database.InsertOrganizationParams{
		ID:          takeFirst(orig.ID, uuid.New()),
		Name:        takeFirst(orig.Name, namesgenerator.GetRandomName(1)),
		Description: takeFirst(orig.Description, namesgenerator.GetRandomName(1)),
		CreatedAt:   takeFirst(orig.CreatedAt, dbtime.Now()),
		UpdatedAt:   takeFirst(orig.UpdatedAt, dbtime.Now()),
	})
	require.NoError(t, err, "insert organization")
	return org
}

func OrganizationMember(t testing.TB, db database.Store, orig database.OrganizationMember) database.OrganizationMember {
	mem, err := db.InsertOrganizationMember(genCtx, database.InsertOrganizationMemberParams{
		OrganizationID: takeFirst(orig.OrganizationID, uuid.New()),
		UserID:         takeFirst(orig.UserID, uuid.New()),
		CreatedAt:      takeFirst(orig.CreatedAt, dbtime.Now()),
		UpdatedAt:      takeFirst(orig.UpdatedAt, dbtime.Now()),
		Roles:          takeFirstSlice(orig.Roles, []string{}),
	})
	require.NoError(t, err, "insert organization")
	return mem
}

func Group(t testing.TB, db database.Store, orig database.Group) database.Group {
	name := takeFirst(orig.Name, namesgenerator.GetRandomName(1))
	group, err := db.InsertGroup(genCtx, database.InsertGroupParams{
		ID:             takeFirst(orig.ID, uuid.New()),
		Name:           name,
		DisplayName:    takeFirst(orig.DisplayName, name),
		OrganizationID: takeFirst(orig.OrganizationID, uuid.New()),
		AvatarURL:      takeFirst(orig.AvatarURL, "https://logo.example.com"),
		QuotaAllowance: takeFirst(orig.QuotaAllowance, 0),
	})
	require.NoError(t, err, "insert group")
	return group
}

func GroupMember(t testing.TB, db database.Store, orig database.GroupMember) database.GroupMember {
	member := database.GroupMember{
		UserID:  takeFirst(orig.UserID, uuid.New()),
		GroupID: takeFirst(orig.GroupID, uuid.New()),
	}
	//nolint:gosimple
	err := db.InsertGroupMember(genCtx, database.InsertGroupMemberParams{
		UserID:  member.UserID,
		GroupID: member.GroupID,
	})
	require.NoError(t, err, "insert group member")
	return member
}

// ProvisionerJob is a bit more involved to get the values such as "completedAt", "startedAt", "cancelledAt" set.
func ProvisionerJob(t testing.TB, db database.Store, orig database.ProvisionerJob) database.ProvisionerJob {
	id := takeFirst(orig.ID, uuid.New())
	// Always set some tags to prevent Acquire from grabbing jobs it should not.
	if !orig.StartedAt.Time.IsZero() {
		if orig.Tags == nil {
			orig.Tags = make(database.StringMap)
		}
		// Make sure when we acquire the job, we only get this one.
		orig.Tags[id.String()] = "true"
	}
	jobID := takeFirst(orig.ID, uuid.New())
	job, err := db.InsertProvisionerJob(genCtx, database.InsertProvisionerJobParams{
		ID:             jobID,
		CreatedAt:      takeFirst(orig.CreatedAt, dbtime.Now()),
		UpdatedAt:      takeFirst(orig.UpdatedAt, dbtime.Now()),
		OrganizationID: takeFirst(orig.OrganizationID, uuid.New()),
		InitiatorID:    takeFirst(orig.InitiatorID, uuid.New()),
		Provisioner:    takeFirst(orig.Provisioner, database.ProvisionerTypeEcho),
		StorageMethod:  takeFirst(orig.StorageMethod, database.ProvisionerStorageMethodFile),
		FileID:         takeFirst(orig.FileID, uuid.New()),
		Type:           takeFirst(orig.Type, database.ProvisionerJobTypeWorkspaceBuild),
		Input:          takeFirstSlice(orig.Input, []byte("{}")),
		Tags:           orig.Tags,
	})
	require.NoError(t, err, "insert job")

	if !orig.StartedAt.Time.IsZero() {
		job, err = db.AcquireProvisionerJob(genCtx, database.AcquireProvisionerJobParams{
			StartedAt: orig.StartedAt,
			Types:     []database.ProvisionerType{database.ProvisionerTypeEcho},
			Tags:      must(json.Marshal(orig.Tags)),
		})
		require.NoError(t, err)
	}

	if !orig.CompletedAt.Time.IsZero() || orig.Error.String != "" {
		err := db.UpdateProvisionerJobWithCompleteByID(genCtx, database.UpdateProvisionerJobWithCompleteByIDParams{
			ID:          jobID,
			UpdatedAt:   job.UpdatedAt,
			CompletedAt: orig.CompletedAt,
			Error:       orig.Error,
			ErrorCode:   orig.ErrorCode,
		})
		require.NoError(t, err)
	}
	if !orig.CanceledAt.Time.IsZero() {
		err := db.UpdateProvisionerJobWithCancelByID(genCtx, database.UpdateProvisionerJobWithCancelByIDParams{
			ID:          jobID,
			CanceledAt:  orig.CanceledAt,
			CompletedAt: orig.CompletedAt,
		})
		require.NoError(t, err)
	}

	job, err = db.GetProvisionerJobByID(genCtx, jobID)
	require.NoError(t, err)

	return job
}

func WorkspaceApp(t testing.TB, db database.Store, orig database.WorkspaceApp) database.WorkspaceApp {
	resource, err := db.InsertWorkspaceApp(genCtx, database.InsertWorkspaceAppParams{
		ID:          takeFirst(orig.ID, uuid.New()),
		CreatedAt:   takeFirst(orig.CreatedAt, dbtime.Now()),
		AgentID:     takeFirst(orig.AgentID, uuid.New()),
		Slug:        takeFirst(orig.Slug, namesgenerator.GetRandomName(1)),
		DisplayName: takeFirst(orig.DisplayName, namesgenerator.GetRandomName(1)),
		Icon:        takeFirst(orig.Icon, namesgenerator.GetRandomName(1)),
		Command: sql.NullString{
			String: takeFirst(orig.Command.String, "ls"),
			Valid:  orig.Command.Valid,
		},
		Url: sql.NullString{
			String: takeFirst(orig.Url.String),
			Valid:  orig.Url.Valid,
		},
		External:             orig.External,
		Subdomain:            orig.Subdomain,
		SharingLevel:         takeFirst(orig.SharingLevel, database.AppSharingLevelOwner),
		HealthcheckUrl:       takeFirst(orig.HealthcheckUrl, "https://localhost:8000"),
		HealthcheckInterval:  takeFirst(orig.HealthcheckInterval, 60),
		HealthcheckThreshold: takeFirst(orig.HealthcheckThreshold, 60),
		Health:               takeFirst(orig.Health, database.WorkspaceAppHealthHealthy),
	})
	require.NoError(t, err, "insert app")
	return resource
}

func WorkspaceResource(t testing.TB, db database.Store, orig database.WorkspaceResource) database.WorkspaceResource {
	resource, err := db.InsertWorkspaceResource(genCtx, database.InsertWorkspaceResourceParams{
		ID:         takeFirst(orig.ID, uuid.New()),
		CreatedAt:  takeFirst(orig.CreatedAt, dbtime.Now()),
		JobID:      takeFirst(orig.JobID, uuid.New()),
		Transition: takeFirst(orig.Transition, database.WorkspaceTransitionStart),
		Type:       takeFirst(orig.Type, "fake_resource"),
		Name:       takeFirst(orig.Name, namesgenerator.GetRandomName(1)),
		Hide:       takeFirst(orig.Hide, false),
		Icon:       takeFirst(orig.Icon, ""),
		InstanceType: sql.NullString{
			String: takeFirst(orig.InstanceType.String, ""),
			Valid:  takeFirst(orig.InstanceType.Valid, false),
		},
		DailyCost: takeFirst(orig.DailyCost, 0),
	})
	require.NoError(t, err, "insert resource")
	return resource
}

func WorkspaceResourceMetadatums(t testing.TB, db database.Store, seed database.WorkspaceResourceMetadatum) []database.WorkspaceResourceMetadatum {
	meta, err := db.InsertWorkspaceResourceMetadata(genCtx, database.InsertWorkspaceResourceMetadataParams{
		WorkspaceResourceID: takeFirst(seed.WorkspaceResourceID, uuid.New()),
		Key:                 []string{takeFirst(seed.Key, namesgenerator.GetRandomName(1))},
		Value:               []string{takeFirst(seed.Value.String, namesgenerator.GetRandomName(1))},
		Sensitive:           []bool{takeFirst(seed.Sensitive, false)},
	})
	require.NoError(t, err, "insert meta data")
	return meta
}

func WorkspaceProxy(t testing.TB, db database.Store, orig database.WorkspaceProxy) (database.WorkspaceProxy, string) {
	secret, err := cryptorand.HexString(64)
	require.NoError(t, err, "generate secret")
	hashedSecret := sha256.Sum256([]byte(secret))

	proxy, err := db.InsertWorkspaceProxy(genCtx, database.InsertWorkspaceProxyParams{
		ID:                takeFirst(orig.ID, uuid.New()),
		Name:              takeFirst(orig.Name, namesgenerator.GetRandomName(1)),
		DisplayName:       takeFirst(orig.DisplayName, namesgenerator.GetRandomName(1)),
		Icon:              takeFirst(orig.Icon, namesgenerator.GetRandomName(1)),
		TokenHashedSecret: hashedSecret[:],
		CreatedAt:         takeFirst(orig.CreatedAt, dbtime.Now()),
		UpdatedAt:         takeFirst(orig.UpdatedAt, dbtime.Now()),
	})
	require.NoError(t, err, "insert proxy")

	// Also set these fields if the caller wants them.
	if orig.Url != "" || orig.WildcardHostname != "" {
		proxy, err = db.RegisterWorkspaceProxy(genCtx, database.RegisterWorkspaceProxyParams{
			Url:              orig.Url,
			WildcardHostname: orig.WildcardHostname,
			ID:               proxy.ID,
		})
		require.NoError(t, err, "update proxy")
	}
	return proxy, secret
}

func File(t testing.TB, db database.Store, orig database.File) database.File {
	file, err := db.InsertFile(genCtx, database.InsertFileParams{
		ID:        takeFirst(orig.ID, uuid.New()),
		Hash:      takeFirst(orig.Hash, hex.EncodeToString(make([]byte, 32))),
		CreatedAt: takeFirst(orig.CreatedAt, dbtime.Now()),
		CreatedBy: takeFirst(orig.CreatedBy, uuid.New()),
		Mimetype:  takeFirst(orig.Mimetype, "application/x-tar"),
		Data:      takeFirstSlice(orig.Data, []byte{}),
	})
	require.NoError(t, err, "insert file")
	return file
}

func UserLink(t testing.TB, db database.Store, orig database.UserLink) database.UserLink {
	link, err := db.InsertUserLink(genCtx, database.InsertUserLinkParams{
<<<<<<< HEAD
		UserID:                 takeFirst(orig.UserID, uuid.New()),
		LoginType:              takeFirst(orig.LoginType, database.LoginTypeGithub),
		LinkedID:               takeFirst(orig.LinkedID),
		OAuthAccessToken:       takeFirst(orig.OAuthAccessToken, uuid.NewString()),
		OAuthAccessTokenKeyID:  takeFirst(orig.OAuthAccessTokenKeyID, sql.NullString{}),
		OAuthRefreshToken:      takeFirst(orig.OAuthRefreshToken, uuid.NewString()),
		OAuthRefreshTokenKeyID: takeFirst(orig.OAuthRefreshTokenKeyID, sql.NullString{}),
		OAuthExpiry:            takeFirst(orig.OAuthExpiry, database.Now().Add(time.Hour*24)),
=======
		UserID:            takeFirst(orig.UserID, uuid.New()),
		LoginType:         takeFirst(orig.LoginType, database.LoginTypeGithub),
		LinkedID:          takeFirst(orig.LinkedID),
		OAuthAccessToken:  takeFirst(orig.OAuthAccessToken, uuid.NewString()),
		OAuthRefreshToken: takeFirst(orig.OAuthAccessToken, uuid.NewString()),
		OAuthExpiry:       takeFirst(orig.OAuthExpiry, dbtime.Now().Add(time.Hour*24)),
>>>>>>> 76ab22f5
	})

	require.NoError(t, err, "insert link")
	return link
}

func GitAuthLink(t testing.TB, db database.Store, orig database.GitAuthLink) database.GitAuthLink {
	link, err := db.InsertGitAuthLink(genCtx, database.InsertGitAuthLinkParams{
<<<<<<< HEAD
		ProviderID:             takeFirst(orig.ProviderID, uuid.New().String()),
		UserID:                 takeFirst(orig.UserID, uuid.New()),
		OAuthAccessToken:       takeFirst(orig.OAuthAccessToken, uuid.NewString()),
		OAuthAccessTokenKeyID:  takeFirst(orig.OAuthAccessTokenKeyID, sql.NullString{}),
		OAuthRefreshToken:      takeFirst(orig.OAuthRefreshToken, uuid.NewString()),
		OAuthRefreshTokenKeyID: takeFirst(orig.OAuthRefreshTokenKeyID, sql.NullString{}),
		OAuthExpiry:            takeFirst(orig.OAuthExpiry, database.Now().Add(time.Hour*24)),
		CreatedAt:              takeFirst(orig.CreatedAt, database.Now()),
		UpdatedAt:              takeFirst(orig.UpdatedAt, database.Now()),
=======
		ProviderID:        takeFirst(orig.ProviderID, uuid.New().String()),
		UserID:            takeFirst(orig.UserID, uuid.New()),
		OAuthAccessToken:  takeFirst(orig.OAuthAccessToken, uuid.NewString()),
		OAuthRefreshToken: takeFirst(orig.OAuthAccessToken, uuid.NewString()),
		OAuthExpiry:       takeFirst(orig.OAuthExpiry, dbtime.Now().Add(time.Hour*24)),
		CreatedAt:         takeFirst(orig.CreatedAt, dbtime.Now()),
		UpdatedAt:         takeFirst(orig.UpdatedAt, dbtime.Now()),
>>>>>>> 76ab22f5
	})

	require.NoError(t, err, "insert git auth link")
	return link
}

func TemplateVersion(t testing.TB, db database.Store, orig database.TemplateVersion) database.TemplateVersion {
	var version database.TemplateVersion
	err := db.InTx(func(db database.Store) error {
		versionID := takeFirst(orig.ID, uuid.New())
		err := db.InsertTemplateVersion(genCtx, database.InsertTemplateVersionParams{
			ID:             versionID,
			TemplateID:     orig.TemplateID,
			OrganizationID: takeFirst(orig.OrganizationID, uuid.New()),
			CreatedAt:      takeFirst(orig.CreatedAt, dbtime.Now()),
			UpdatedAt:      takeFirst(orig.UpdatedAt, dbtime.Now()),
			Name:           takeFirst(orig.Name, namesgenerator.GetRandomName(1)),
			Message:        orig.Message,
			Readme:         takeFirst(orig.Readme, namesgenerator.GetRandomName(1)),
			JobID:          takeFirst(orig.JobID, uuid.New()),
			CreatedBy:      takeFirst(orig.CreatedBy, uuid.New()),
		})
		if err != nil {
			return err
		}

		version, err = db.GetTemplateVersionByID(genCtx, versionID)
		if err != nil {
			return err
		}
		return nil
	}, nil)
	require.NoError(t, err, "insert template version")

	return version
}

func TemplateVersionVariable(t testing.TB, db database.Store, orig database.TemplateVersionVariable) database.TemplateVersionVariable {
	version, err := db.InsertTemplateVersionVariable(genCtx, database.InsertTemplateVersionVariableParams{
		TemplateVersionID: takeFirst(orig.TemplateVersionID, uuid.New()),
		Name:              takeFirst(orig.Name, namesgenerator.GetRandomName(1)),
		Description:       takeFirst(orig.Description, namesgenerator.GetRandomName(1)),
		Type:              takeFirst(orig.Type, "string"),
		Value:             takeFirst(orig.Value, ""),
		DefaultValue:      takeFirst(orig.DefaultValue, namesgenerator.GetRandomName(1)),
		Required:          takeFirst(orig.Required, false),
		Sensitive:         takeFirst(orig.Sensitive, false),
	})
	require.NoError(t, err, "insert template version variable")
	return version
}

func WorkspaceAgentStat(t testing.TB, db database.Store, orig database.WorkspaceAgentStat) database.WorkspaceAgentStat {
	if orig.ConnectionsByProto == nil {
		orig.ConnectionsByProto = json.RawMessage([]byte("{}"))
	}
	scheme, err := db.InsertWorkspaceAgentStat(genCtx, database.InsertWorkspaceAgentStatParams{
		ID:                          takeFirst(orig.ID, uuid.New()),
		CreatedAt:                   takeFirst(orig.CreatedAt, dbtime.Now()),
		UserID:                      takeFirst(orig.UserID, uuid.New()),
		TemplateID:                  takeFirst(orig.TemplateID, uuid.New()),
		WorkspaceID:                 takeFirst(orig.WorkspaceID, uuid.New()),
		AgentID:                     takeFirst(orig.AgentID, uuid.New()),
		ConnectionsByProto:          orig.ConnectionsByProto,
		ConnectionCount:             takeFirst(orig.ConnectionCount, 0),
		RxPackets:                   takeFirst(orig.RxPackets, 0),
		RxBytes:                     takeFirst(orig.RxBytes, 0),
		TxPackets:                   takeFirst(orig.TxPackets, 0),
		TxBytes:                     takeFirst(orig.TxBytes, 0),
		SessionCountVSCode:          takeFirst(orig.SessionCountVSCode, 0),
		SessionCountJetBrains:       takeFirst(orig.SessionCountJetBrains, 0),
		SessionCountReconnectingPTY: takeFirst(orig.SessionCountReconnectingPTY, 0),
		SessionCountSSH:             takeFirst(orig.SessionCountSSH, 0),
		ConnectionMedianLatencyMS:   takeFirst(orig.ConnectionMedianLatencyMS, 0),
	})
	require.NoError(t, err, "insert workspace agent stat")
	return scheme
}

func must[V any](v V, err error) V {
	if err != nil {
		panic(err)
	}
	return v
}

func takeFirstIP(values ...net.IPNet) net.IPNet {
	return takeFirstF(values, func(v net.IPNet) bool {
		return len(v.IP) != 0 && len(v.Mask) != 0
	})
}

// takeFirstSlice implements takeFirst for []any.
// []any is not a comparable type.
func takeFirstSlice[T any](values ...[]T) []T {
	return takeFirstF(values, func(v []T) bool {
		return len(v) != 0
	})
}

// takeFirstF takes the first value that returns true
func takeFirstF[Value any](values []Value, take func(v Value) bool) Value {
	for _, v := range values {
		if take(v) {
			return v
		}
	}
	// If all empty, return the last element
	if len(values) > 0 {
		return values[len(values)-1]
	}
	var empty Value
	return empty
}

// takeFirst will take the first non-empty value.
func takeFirst[Value comparable](values ...Value) Value {
	var empty Value
	return takeFirstF(values, func(v Value) bool {
		return v != empty
	})
}<|MERGE_RESOLUTION|>--- conflicted
+++ resolved
@@ -470,7 +470,6 @@
 
 func UserLink(t testing.TB, db database.Store, orig database.UserLink) database.UserLink {
 	link, err := db.InsertUserLink(genCtx, database.InsertUserLinkParams{
-<<<<<<< HEAD
 		UserID:                 takeFirst(orig.UserID, uuid.New()),
 		LoginType:              takeFirst(orig.LoginType, database.LoginTypeGithub),
 		LinkedID:               takeFirst(orig.LinkedID),
@@ -478,15 +477,7 @@
 		OAuthAccessTokenKeyID:  takeFirst(orig.OAuthAccessTokenKeyID, sql.NullString{}),
 		OAuthRefreshToken:      takeFirst(orig.OAuthRefreshToken, uuid.NewString()),
 		OAuthRefreshTokenKeyID: takeFirst(orig.OAuthRefreshTokenKeyID, sql.NullString{}),
-		OAuthExpiry:            takeFirst(orig.OAuthExpiry, database.Now().Add(time.Hour*24)),
-=======
-		UserID:            takeFirst(orig.UserID, uuid.New()),
-		LoginType:         takeFirst(orig.LoginType, database.LoginTypeGithub),
-		LinkedID:          takeFirst(orig.LinkedID),
-		OAuthAccessToken:  takeFirst(orig.OAuthAccessToken, uuid.NewString()),
-		OAuthRefreshToken: takeFirst(orig.OAuthAccessToken, uuid.NewString()),
-		OAuthExpiry:       takeFirst(orig.OAuthExpiry, dbtime.Now().Add(time.Hour*24)),
->>>>>>> 76ab22f5
+		OAuthExpiry:            takeFirst(orig.OAuthExpiry, dbtime.Now().Add(time.Hour*24)),
 	})
 
 	require.NoError(t, err, "insert link")
@@ -495,25 +486,15 @@
 
 func GitAuthLink(t testing.TB, db database.Store, orig database.GitAuthLink) database.GitAuthLink {
 	link, err := db.InsertGitAuthLink(genCtx, database.InsertGitAuthLinkParams{
-<<<<<<< HEAD
 		ProviderID:             takeFirst(orig.ProviderID, uuid.New().String()),
 		UserID:                 takeFirst(orig.UserID, uuid.New()),
 		OAuthAccessToken:       takeFirst(orig.OAuthAccessToken, uuid.NewString()),
 		OAuthAccessTokenKeyID:  takeFirst(orig.OAuthAccessTokenKeyID, sql.NullString{}),
 		OAuthRefreshToken:      takeFirst(orig.OAuthRefreshToken, uuid.NewString()),
 		OAuthRefreshTokenKeyID: takeFirst(orig.OAuthRefreshTokenKeyID, sql.NullString{}),
-		OAuthExpiry:            takeFirst(orig.OAuthExpiry, database.Now().Add(time.Hour*24)),
-		CreatedAt:              takeFirst(orig.CreatedAt, database.Now()),
-		UpdatedAt:              takeFirst(orig.UpdatedAt, database.Now()),
-=======
-		ProviderID:        takeFirst(orig.ProviderID, uuid.New().String()),
-		UserID:            takeFirst(orig.UserID, uuid.New()),
-		OAuthAccessToken:  takeFirst(orig.OAuthAccessToken, uuid.NewString()),
-		OAuthRefreshToken: takeFirst(orig.OAuthAccessToken, uuid.NewString()),
-		OAuthExpiry:       takeFirst(orig.OAuthExpiry, dbtime.Now().Add(time.Hour*24)),
-		CreatedAt:         takeFirst(orig.CreatedAt, dbtime.Now()),
-		UpdatedAt:         takeFirst(orig.UpdatedAt, dbtime.Now()),
->>>>>>> 76ab22f5
+		OAuthExpiry:            takeFirst(orig.OAuthExpiry, dbtime.Now().Add(time.Hour*24)),
+		CreatedAt:              takeFirst(orig.CreatedAt, dbtime.Now()),
+		UpdatedAt:              takeFirst(orig.UpdatedAt, dbtime.Now()),
 	})
 
 	require.NoError(t, err, "insert git auth link")
