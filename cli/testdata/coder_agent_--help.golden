--- conflicted
+++ resolved
@@ -1,20 +1,6 @@
 Usage: coder agent
 
-<<<<<<< HEAD
 Starts the Coder workspace agent.
-=======
-Flags:
-      --auth string                Specify the authentication type to use for the agent.
-                                   Consumes $CODER_AGENT_AUTH (default "token")
-  -h, --help                       help for agent
-      --log-dir string             Specify the location for the agent log files.
-                                   Consumes $CODER_AGENT_LOG_DIR (default "/tmp")
-      --no-reap                    Do not start a process reaper.
-      --pprof-address string       The address to serve pprof.
-                                   Consumes $CODER_AGENT_PPROF_ADDRESS (default "127.0.0.1:6060")
-      --ssh-max-timeout duration   Specify the max timeout for a SSH connection.
-                                   Consumes $CODER_AGENT_SSH_MAX_TIMEOUT
->>>>>>> a1d2c057
 
 Options
     --auth, $CODER_AGENT_AUTH  (default: token) 
@@ -24,5 +10,9 @@
         Specify the location for the agent log files.
 
     --pprof-address, $CODER_AGENT_PPROF_ADDRESS  (default: 127.0.0.1:6060) 
+    --ssh-max-timeout, $CODER_AGENT_SSH_MAX_TIMEOUT  (default: 0) 
+        The maximum amount of time to wait for an SSH connection to be
+        established.
+
 ---
 Report bugs and request features at https://github.com/coder/coder/issues/new