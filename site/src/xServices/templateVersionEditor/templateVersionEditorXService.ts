--- conflicted
+++ resolved
@@ -15,7 +15,6 @@
 import { PublishVersionData } from "pages/TemplateVersionEditorPage/types";
 
 export interface TemplateVersionEditorMachineContext {
-<<<<<<< HEAD
   orgId: string
   templateId?: string
   fileTree?: FileTree
@@ -28,21 +27,6 @@
   lastSuccessfulPublishedVersion?: TemplateVersion
   missingVariables?: TemplateVersionVariable[]
   missingVariableValues?: VariableValue[]
-=======
-  orgId: string;
-  templateId?: string;
-  fileTree?: FileTree;
-  uploadResponse?: UploadResponse;
-  version?: TemplateVersion;
-  resources?: WorkspaceResource[];
-  buildLogs?: ProvisionerJobLog[];
-  tarReader?: TarReader;
-  publishingError?: unknown;
-  lastSuccessfulPublishedVersion?: TemplateVersion;
-  lastSuccessfulPublishIsDefault?: boolean;
-  missingVariables?: TemplateVersionVariable[];
-  missingVariableValues?: VariableValue[];
->>>>>>> fd8a8680
 }
 
 export const templateVersionEditorMachine = createMachine(
@@ -85,13 +69,8 @@
           data: WorkspaceResource[];
         };
         publishingVersion: {
-<<<<<<< HEAD
           data: void
         }
-=======
-          data: { isActiveVersion: boolean };
-        };
->>>>>>> fd8a8680
         loadMissingVariables: {
           data: TemplateVersionVariable[];
         };
@@ -450,13 +429,7 @@
                 id: version.id,
               })
             : Promise.resolve(),
-<<<<<<< HEAD
         ])
-=======
-        ]);
-
-        return { isActiveVersion };
->>>>>>> fd8a8680
       },
       loadMissingVariables: ({ version }) => {
         if (!version) {
