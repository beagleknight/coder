--- conflicted
+++ resolved
@@ -26,7 +26,6 @@
 import {
   ImmutableTemplateParametersSection,
   MutableTemplateParametersSection,
-<<<<<<< HEAD
 } from "components/TemplateParameters/TemplateParameters"
 import { CreateWSPermissions } from "xServices/createWorkspace/createWorkspaceXService"
 import { GitAuth } from "./GitAuth"
@@ -46,28 +45,6 @@
   creatingWorkspace: boolean
   onCancel: () => void
   onSubmit: (req: TypesGen.CreateWorkspaceRequest, owner: TypesGen.User) => void
-=======
-} from "components/TemplateParameters/TemplateParameters";
-import { CreateWSPermissions } from "xServices/createWorkspace/createWorkspaceXService";
-import { GitAuth } from "./GitAuth";
-import { ErrorAlert } from "components/Alert/ErrorAlert";
-
-export interface CreateWorkspacePageViewProps {
-  error: unknown;
-  defaultName: string;
-  defaultOwner: TypesGen.User;
-  template: TypesGen.Template;
-  gitAuth: TypesGen.TemplateVersionGitAuth[];
-  parameters: TypesGen.TemplateVersionParameter[];
-  defaultBuildParameters: TypesGen.WorkspaceBuildParameter[];
-  permissions: CreateWSPermissions;
-  creatingWorkspace: boolean;
-  onCancel: () => void;
-  onSubmit: (
-    req: TypesGen.CreateWorkspaceRequest,
-    owner: TypesGen.User,
-  ) => void;
->>>>>>> fd8a8680
 }
 
 export const CreateWorkspacePageView: FC<CreateWorkspacePageViewProps> = ({
