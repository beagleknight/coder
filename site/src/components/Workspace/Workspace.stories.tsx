--- conflicted
+++ resolved
@@ -697,16 +697,9 @@
   ]
 }
 
-<<<<<<< HEAD
-export const WithUnsupportedWorkspace = Template.bind({})
-WithUnsupportedWorkspace.args = {
-  ...Running.args,
-  templateWarnings: ["UNSUPPORTED_WORKSPACES"],
-=======
-export const WithDeprecatedParameters: Story = {
-  args: {
-    ...Running.args,
-    templateWarnings: ["DEPRECATED_PARAMETERS"],
-  },
->>>>>>> 2b634926
+export const WithUnsupportedWorkspace: Story = {
+  args: {
+    ...Running.args,
+    templateWarnings: ["UNSUPPORTED_WORKSPACES"],
+  },
 }